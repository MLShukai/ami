import time as original_time

import pytest

from ami import time as ami_time
from ami.time import TimeController
from tests.helpers import skip_if_platform_is_not_linux


def test_module_global_values():
    controller = ami_time._time_controller
    assert ami_time.is_paused == controller.is_paused
    assert ami_time.sleep == controller.sleep
    assert ami_time.time == controller.time
    assert ami_time.monotonic == controller.monotonic
    assert ami_time.set_time_scale == controller.set_time_scale
    assert ami_time.get_time_scale == controller.get_time_scale
    assert ami_time.pause == controller.pause
    assert ami_time.resume == controller.resume
    assert ami_time.state_dict == controller.state_dict
    assert ami_time.load_state_dict == controller.load_state_dict

    assert ami_time.fixed_sleep == original_time.sleep
    assert ami_time.fixed_time == original_time.time


@pytest.fixture
def controller():
    """Provide a fresh TimeController instance for each test."""
    return TimeController()


def test_default_time_scale(controller):
    """Verify the default time scale is 1.0."""
    assert controller.get_time_scale() == 1.0


def test_set_get_time_scale(controller):
    """Verify time scale can be set and retrieved."""
    test_scales = [0.5, 1.0, 2.0, 10.0]
    for scale in test_scales:
        controller.set_time_scale(scale)
        assert controller.get_time_scale() == scale


def test_set_invalid_time_scale(controller):
    """Verify setting invalid time scales raises an error."""
    invalid_scales = [-1.0, 0.0]
    for scale in invalid_scales:
        with pytest.raises(AssertionError):
            controller.set_time_scale(scale)


def test_time_monotonicity(controller):
    """Verify time values are strictly increasing."""
    times = [controller.time() for _ in range(5)]
    assert all(t2 >= t1 for t1, t2 in zip(times, times[1:]))


def test_perf_counter_monotonicity(controller):
    """Verify perf_counter values are strictly increasing."""
    times = [controller.perf_counter() for _ in range(5)]
    assert all(t2 >= t1 for t1, t2 in zip(times, times[1:]))


def test_monotonic_monotonicity(controller):
    """Verify monotonic values are strictly increasing."""
    times = [controller.monotonic() for _ in range(5)]
    assert all(t2 >= t1 for t1, t2 in zip(times, times[1:]))


def test_sleep_duration(controller):
    """Verify sleep duration at normal speed."""
    sleep_time = 0.1
    start = original_time.time()
    controller.sleep(sleep_time)
    elapsed = original_time.time() - start
    assert elapsed == pytest.approx(0.1, abs=0.01)


def test_sleep_with_time_scale(controller):
    """Verify sleep duration is affected by time scale."""
    controller.set_time_scale(2.0)
    sleep_time = 0.1
    start = original_time.time()
    controller.sleep(sleep_time)
    elapsed = original_time.time() - start
    assert elapsed == pytest.approx(0.05, abs=0.01)


@skip_if_platform_is_not_linux()
def test_time_functions_scale_properly(controller):
    """Verify all time functions respect time scale."""
    scale = 2.0
    controller.set_time_scale(scale)

    funcs = [controller.time, controller.perf_counter, controller.monotonic]
    for func in funcs:
        start = func()
        original_time.sleep(0.1)
        elapsed = func() - start
        assert elapsed == pytest.approx(0.2, abs=0.01)  # 0.1 * 2.0 scale


def test_pause_freezes_all_time_functions(controller):
    """Verify all time functions freeze when paused."""
    funcs = [
        (controller.time, "time"),
        (controller.perf_counter, "perf_counter"),
        (controller.monotonic, "monotonic"),
    ]

    for func, name in funcs:
        start_value = func()
        controller.pause()
        original_time.sleep(0.1)
        paused_value = func()
        assert start_value == pytest.approx(paused_value, abs=0.001), f"{name} not frozen during pause"
        controller.resume()


def test_resume_continues_time_properly(controller):
    """Verify time continues correctly after resume."""
    start_time = controller.time()
    controller.pause()
    original_time.sleep(0.1)
    controller.resume()
    original_time.sleep(0.1)
    end_time = controller.time()
    assert end_time - start_time == pytest.approx(0.1, abs=0.01)


@skip_if_platform_is_not_linux()
def test_pause_resume_with_time_scale(controller):
    """Verify pause/resume works correctly with different time scales."""
    controller.set_time_scale(2.0)
    start_time = controller.time()

    controller.pause()
    original_time.sleep(0.1)
    controller.resume()
    original_time.sleep(0.1)
    end_time = controller.time()

    assert end_time - start_time == pytest.approx(0.2, abs=0.01)


def test_multiple_pause_resume_cycles(controller):
    """Verify multiple pause/resume cycles work correctly."""
    start_time = controller.time()
    total_unpaused_sleep = 0

    # First cycle
    controller.pause()
    original_time.sleep(0.1)  # Should not count
    controller.resume()
    original_time.sleep(0.1)  # Should count
    total_unpaused_sleep += 0.1

    # Second cycle
    controller.pause()
    original_time.sleep(0.1)  # Should not count
    controller.resume()
    original_time.sleep(0.1)  # Should count
    total_unpaused_sleep += 0.1

    end_time = controller.time()
    assert end_time - start_time == pytest.approx(total_unpaused_sleep, abs=0.02)


def test_pause_resume_preserves_monotonicity(controller):
    """Verify time remains monotonic through pause/resume cycles."""
    times = []

    times.append(controller.time())
    controller.pause()
    times.append(controller.time())
    original_time.sleep(0.1)
    times.append(controller.time())
    controller.resume()
    times.append(controller.time())
    original_time.sleep(0.1)
    times.append(controller.time())

    assert all(t2 >= t1 for t1, t2 in zip(times, times[1:]))


def test_sleep_during_pause(controller):
    """Verify sleep returns immediately when system is paused."""
    controller.pause()
    start_time = original_time.time()
    controller.sleep(1.0)  # Should return immediately
    elapsed = original_time.time() - start_time
    assert elapsed < 0.001


def test_pause_idempotent(controller):
    """Verify multiple pauses don't affect the behavior."""
    controller.pause()
    first_pause_time = controller.time()
    controller.pause()  # Second pause should have no effect
    second_pause_time = controller.time()

    assert first_pause_time == pytest.approx(second_pause_time, abs=0.001)


def test_resume_idempotent(controller):
    """Verify multiple resumes don't affect the behavior."""
    controller.pause()
    original_time.sleep(0.1)

    controller.resume()
    first_resume_time = controller.time()
    controller.resume()  # Second resume should have no effect
    second_resume_time = controller.time()

    assert abs(second_resume_time - first_resume_time) < 0.01


def test_pause_resume_fixed_time_unaffected():
    """Verify fixed time functions are not affected by pause/resume."""
    start_fixed = ami_time.fixed_time()
    ami_time.pause()
    original_time.sleep(0.1)
    pause_fixed = ami_time.fixed_time()
    ami_time.resume()
    end_fixed = ami_time.fixed_time()

    # Fixed time should continue normally regardless of pause
    assert pause_fixed - start_fixed == pytest.approx(0.1, abs=0.01)
    assert end_fixed - start_fixed == pytest.approx(0.1, abs=0.01)


def test_get_and_load_state_dict():
    """Verify state dict."""
    controller = TimeController()
    state = controller.state_dict()
    assert isinstance(state, dict)
    assert state["scaled_anchor_time"] == controller._scaled_anchor_time
    assert state["scaled_anchor_monotonic"] == controller._scaled_anchor_monotonic
    assert state["scaled_anchor_perf_counter"] == controller._scaled_anchor_perf_counter

    original_time.sleep(0.1)
    new_controller = TimeController()
    assert new_controller.state_dict() != state

    new_controller.load_state_dict(state)
    func_names = ["time", "perf_counter", "monotonic"]
    for name in func_names:
        func = getattr(controller, name)
        new_func = getattr(new_controller, name)
        assert func() == pytest.approx(new_func() + 0.1, abs=0.01), f"'{name}' is not consistent."

    original_time.sleep(0.1)

    new_controller.load_state_dict(state)
    controller.load_state_dict(state)
    for name in func_names:
        func = getattr(controller, name)
        new_func = getattr(new_controller, name)
<<<<<<< HEAD
        assert func() == pytest.approx(new_func(), abs=1e-4), f"'{name}' is not consistent."


def test_is_paused(controller):
    assert not controller.is_paused()
    controller.pause()
    assert controller.is_paused()
    controller.resume()
    assert not controller.is_paused()
=======
        assert func() == pytest.approx(new_func(), abs=0.001), f"'{name}' is not consistent."
>>>>>>> 86217750
<|MERGE_RESOLUTION|>--- conflicted
+++ resolved
@@ -258,8 +258,7 @@
     for name in func_names:
         func = getattr(controller, name)
         new_func = getattr(new_controller, name)
-<<<<<<< HEAD
-        assert func() == pytest.approx(new_func(), abs=1e-4), f"'{name}' is not consistent."
+        assert func() == pytest.approx(new_func(), abs=0.001), f"'{name}' is not consistent."
 
 
 def test_is_paused(controller):
@@ -267,7 +266,4 @@
     controller.pause()
     assert controller.is_paused()
     controller.resume()
-    assert not controller.is_paused()
-=======
-        assert func() == pytest.approx(new_func(), abs=0.001), f"'{name}' is not consistent."
->>>>>>> 86217750
+    assert not controller.is_paused()