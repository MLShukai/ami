--- conflicted
+++ resolved
@@ -87,22 +87,6 @@
         assert "error" in response.json
 
     def test_increment_port_when_already_used(self, controller: ThreadController) -> None:
-<<<<<<< HEAD
-        controller = ThreadController()
-        status = ThreadControllerStatus(controller)
-        handler1 = WebApiHandler(status, "localhost", 8090)
-        handler1.run_in_background()
-
-        response = requests.get("http://localhost:8090/api/status")
-        assert response.status_code == 200
-
-        with pytest.raises(requests.exceptions.ConnectionError):
-            requests.get("http://localhost:8091/api/status")
-
-        handler2 = WebApiHandler(status, "localhost", 8090)
-        handler2.run_in_background()
-        response = requests.get("http://localhost:8091/api/status")
-=======
         PORT = 8092
 
         controller = ThreadController()
@@ -121,5 +105,4 @@
         handler2.run_in_background()
         time.sleep(0.001)
         response = requests.get(f"http://localhost:{PORT+1}/api/status")
->>>>>>> 10495ea7
         assert response.status_code == 200