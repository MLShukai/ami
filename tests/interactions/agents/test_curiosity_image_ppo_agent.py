import pytest
import torch
import torch.nn as nn

from ami.data.buffers.random_data_buffer import RandomDataBuffer
from ami.data.utils import DataCollectorsDict
from ami.interactions.agents.curiosity_image_ppo_agent import (
    BufferNames,
    CuriosityImagePPOAgent,
    DataKeys,
    ForwardDynamics,
    ModelNames,
    PolicyValueCommonNet,
)
from ami.models.components.discrete_policy_head import DiscretePolicyHead
from ami.models.components.fully_connected_fixed_std_normal import (
    FullyConnectedFixedStdNormal,
)
from ami.models.components.fully_connected_value_head import FullyConnectedValueHead
from ami.models.components.multi_embeddings import MultiEmbeddings
from ami.models.components.sconv import SConv
from ami.models.components.small_conv_net import SmallConvNet
from ami.models.utils import InferenceWrappersDict, ModelWrapper, ModelWrappersDict

CHANNELS, WIDTH, HEIGHT = (3, 128, 128)
EMBED_OBS_DIM = 64
ACTION_CHOICES_PER_CATEGORY = [5, 4, 3, 2]
ACTION_DIM = 8
FLATTEN_ACTION_DIM = ACTION_DIM * len(ACTION_CHOICES_PER_CATEGORY)

SCONV_DIM = 64
DEPTH = 2


class TestCuriosityImagePPOAgent:
    @pytest.fixture
    def inference_models(self, device) -> InferenceWrappersDict:
        image_encoder = SmallConvNet(WIDTH, HEIGHT, CHANNELS, EMBED_OBS_DIM)
        forward_dynamics = ForwardDynamics(
            nn.Identity(),
            MultiEmbeddings(ACTION_CHOICES_PER_CATEGORY, ACTION_DIM, do_flatten=True),
            nn.Linear(EMBED_OBS_DIM + FLATTEN_ACTION_DIM, SCONV_DIM),
            SConv(DEPTH, SCONV_DIM, SCONV_DIM, 0.1),
            FullyConnectedFixedStdNormal(SCONV_DIM, EMBED_OBS_DIM),
        )

        policy_value = PolicyValueCommonNet(
            SmallConvNet(HEIGHT, WIDTH, CHANNELS, EMBED_OBS_DIM),
            DiscretePolicyHead(EMBED_OBS_DIM, ACTION_CHOICES_PER_CATEGORY),
            FullyConnectedValueHead(EMBED_OBS_DIM),
        )

        mwd = ModelWrappersDict(
            {
                ModelNames.IMAGE_ENCODER: ModelWrapper(image_encoder, device, True),
                ModelNames.FORWARD_DYNAMICS: ModelWrapper(
                    forward_dynamics,
                    device,
                    True,
                ),
                ModelNames.POLICY_VALUE: ModelWrapper(
                    policy_value,
                    device,
                    True,
                ),
            }
        )
        mwd.send_to_default_device()

        return mwd.inference_wrappers_dict

    @pytest.fixture
    def data_collectors(self) -> DataCollectorsDict:
        empty_buffer = RandomDataBuffer(10, [])
        return DataCollectorsDict.from_data_buffers(
            **{
                BufferNames.IMAGE: empty_buffer,
                BufferNames.PPO_TRAJECTORY: empty_buffer,
                BufferNames.FORWARD_DYNAMICS_TRAJECTORY: empty_buffer,
            }
        )

    @pytest.fixture
    def agent(self, inference_models, data_collectors) -> CuriosityImagePPOAgent:
        curiosity_agent = CuriosityImagePPOAgent(torch.zeros(DEPTH, SCONV_DIM))
        curiosity_agent.attach_data_collectors(data_collectors)
        curiosity_agent.attach_inference_models(inference_models)
        return curiosity_agent

    def test_setup_step_teardown(self, agent: CuriosityImagePPOAgent):

        observation = torch.randn(CHANNELS, HEIGHT, WIDTH)
        action = agent.setup(observation)

        assert action.shape == (len(ACTION_CHOICES_PER_CATEGORY),)

        for _ in range(10):
            action = agent.step(observation)
            assert action.shape == (len(ACTION_CHOICES_PER_CATEGORY),)

<<<<<<< HEAD
        assert agent.step_data[DataKeys.OBSERVATION].shape == observation.shape
        assert agent.step_data[DataKeys.EMBED_OBSERVATION].shape == (EMBED_OBS_DIM,)
        assert agent.step_data[DataKeys.ACTION].shape == (len(ACTION_CHOICES_PER_CATEGORY),)
        assert agent.step_data[DataKeys.ACTION_LOG_PROBABILITY].shape == (len(ACTION_CHOICES_PER_CATEGORY),)
        assert agent.step_data[DataKeys.VALUE].shape == (1,)
        assert agent.step_data[DataKeys.HIDDEN].shape == (DEPTH, SCONV_DIM)
        assert agent.step_data[DataKeys.REWARD].shape == ()
=======
    def test_save_and_load_state(self, agent: CuriosityImagePPOAgent, tmp_path):
        agent_path = tmp_path / "agent"
        agent.save_state(agent_path)
        assert (agent_path / "forward_dynamics_hidden_state.pt").exists()

        hidden = agent.forward_dynamics_hidden_state.clone()
        agent.forward_dynamics_hidden_state = torch.randn_like(hidden)
        assert not torch.equal(agent.forward_dynamics_hidden_state, hidden)

        agent.load_state(agent_path)
        assert torch.equal(agent.forward_dynamics_hidden_state, hidden)
>>>>>>> 6ba10751
<|MERGE_RESOLUTION|>--- conflicted
+++ resolved
@@ -98,7 +98,6 @@
             action = agent.step(observation)
             assert action.shape == (len(ACTION_CHOICES_PER_CATEGORY),)
 
-<<<<<<< HEAD
         assert agent.step_data[DataKeys.OBSERVATION].shape == observation.shape
         assert agent.step_data[DataKeys.EMBED_OBSERVATION].shape == (EMBED_OBS_DIM,)
         assert agent.step_data[DataKeys.ACTION].shape == (len(ACTION_CHOICES_PER_CATEGORY),)
@@ -106,7 +105,7 @@
         assert agent.step_data[DataKeys.VALUE].shape == (1,)
         assert agent.step_data[DataKeys.HIDDEN].shape == (DEPTH, SCONV_DIM)
         assert agent.step_data[DataKeys.REWARD].shape == ()
-=======
+
     def test_save_and_load_state(self, agent: CuriosityImagePPOAgent, tmp_path):
         agent_path = tmp_path / "agent"
         agent.save_state(agent_path)
@@ -117,5 +116,4 @@
         assert not torch.equal(agent.forward_dynamics_hidden_state, hidden)
 
         agent.load_state(agent_path)
-        assert torch.equal(agent.forward_dynamics_hidden_state, hidden)
->>>>>>> 6ba10751
+        assert torch.equal(agent.forward_dynamics_hidden_state, hidden)