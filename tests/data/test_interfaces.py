import pytest
import torch

from ami.data.interfaces import ThreadSafeDataCollector, ThreadSafeDataUser
from ami.data.step_data import DataKeys, StepData

from .buffers.test_base_data_buffer import DataBufferImpl


class TestDataCollectorAndUser:
    @pytest.fixture
    def collector(self) -> ThreadSafeDataCollector:
        return ThreadSafeDataCollector(DataBufferImpl())

    @pytest.fixture
    def user(self, collector: ThreadSafeDataCollector) -> ThreadSafeDataUser:
        return ThreadSafeDataUser(collector)

    @pytest.fixture
    def step_data(self) -> StepData:
        return StepData({DataKeys.OBSERVATION: torch.randn(10)})

    # --- Testing Collector ---
    def test_collect(self, collector: ThreadSafeDataCollector, step_data: StepData) -> None:

        collector.collect(step_data)

    def test_move_data(self, collector: ThreadSafeDataCollector) -> None:

        buffer = collector._buffer
        moved_buffer = collector.move_data()
        assert buffer is moved_buffer
        assert buffer is not collector._buffer

    # --- Testing User ---
<<<<<<< HEAD
    def test_get_dataset(self, collector: DataCollector, user: DataUser, step_data: StepData) -> None:
=======
    def test_get_new_dataset(
        self, collector: ThreadSafeDataCollector, user: ThreadSafeDataUser, step_data: StepData
    ) -> None:
>>>>>>> 2c1ee96b
        collector.collect(step_data)

        dataset = user.get_dataset()
        assert torch.equal(dataset[:][0], step_data[DataKeys.OBSERVATION].unsqueeze(0))

        collector.collect(step_data)
        dataset = user.get_dataset()
        assert torch.equal(dataset[:][0], torch.stack([step_data[DataKeys.OBSERVATION]] * 2))

    def test_clear(self, collector: ThreadSafeDataCollector, user: ThreadSafeDataUser, step_data: StepData) -> None:
        collector.collect(step_data)

        collector_buffer = collector._buffer
        user_buffer = user._buffer
        user.clear()

        assert collector_buffer is not collector._buffer
        assert user_buffer is not user._buffer<|MERGE_RESOLUTION|>--- conflicted
+++ resolved
@@ -33,13 +33,9 @@
         assert buffer is not collector._buffer
 
     # --- Testing User ---
-<<<<<<< HEAD
-    def test_get_dataset(self, collector: DataCollector, user: DataUser, step_data: StepData) -> None:
-=======
-    def test_get_new_dataset(
+    def test_get_dataset(
         self, collector: ThreadSafeDataCollector, user: ThreadSafeDataUser, step_data: StepData
     ) -> None:
->>>>>>> 2c1ee96b
         collector.collect(step_data)
 
         dataset = user.get_dataset()
