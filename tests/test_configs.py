<<<<<<< HEAD
"""ここではconfigファイル上からオブジェクトを正常にインスタンス化可能かテストします。"""
import shutil
import sys

=======
"""This test checks whether object can be successfully instantiated from config
file."""
>>>>>>> 6887cb4a
import cv2
import hydra
import numpy as np
import pytest
from hydra.utils import instantiate
from pytest_mock import MockerFixture

from ami.hydra_instantiators import (
    instantiate_data_collectors,
    instantiate_models,
    instantiate_trainers,
)
from ami.omegaconf_resolvers import register_custom_resolvers
from tests.helpers import PROJECT_ROOT

register_custom_resolvers()

CONFIG_DIR = PROJECT_ROOT / "configs"
LAUNCH_CONFIG = "launch.yaml"
EXPERIMENT_CONFIG_DIR = CONFIG_DIR / "experiment"
EXPERIMENT_CONFIG_FILES = EXPERIMENT_CONFIG_DIR.glob("*.*")

IGNORE_EXPERIMENT_CONFIGS = {
    "unity_sioconv.yaml",
    "dreamer_unity.yaml",
    "i_jepa_with_dataset.yaml",
    "bool_mask_i_jepa_with_dataset.yaml",
    "world_models_sioconv_lerp_hidden_unity.yaml",
    "i_jepa_sioconv_dreamer_multi_step_unity.yaml",
    "dreamer_multi_step_imagination_unity.yaml",
}

DATA_DIR = PROJECT_ROOT / "data"
if not (DATA_DIR / "random_observation_action_log").exists():
    IGNORE_EXPERIMENT_CONFIGS.add("bool_mask_i_jepa.yaml")
    IGNORE_EXPERIMENT_CONFIGS.add("bool_mask_i_jepa_with_videos.yaml")
    IGNORE_EXPERIMENT_CONFIGS.add("learn_only_sioconv.yaml")
    IGNORE_EXPERIMENT_CONFIGS.add("learn_i_jepa_sioconv.yaml")
    IGNORE_EXPERIMENT_CONFIGS.add("i_jepa_mean_patch_with_videos.yaml")

if not (DATA_DIR / "2024-09-14_09-42-23,678417.ckpt").exists():
    IGNORE_EXPERIMENT_CONFIGS.add("learn_only_sioconv.yaml")

if sys.platform == "linux":
    if shutil.which("pipewire") is None and shutil.which("pulseaudio") is None:
        IGNORE_EXPERIMENT_CONFIGS.add("random_observation_action_log.yaml")

EXPERIMENT_CONFIG_OVERRIDES = [
    [f"experiment={file.name.rsplit('.', 1)[0]}"]
    for file in EXPERIMENT_CONFIG_FILES
    if file.name not in IGNORE_EXPERIMENT_CONFIGS
]
HYDRA_OVERRIDES = [[]] + EXPERIMENT_CONFIG_OVERRIDES


@pytest.mark.parametrize("overrides", HYDRA_OVERRIDES)
def test_instantiate(overrides: list[str], mocker: MockerFixture, tmp_path):
    conditional_video_capture_mock(mocker)
    mocker.patch("pythonosc.udp_client.SimpleUDPClient")
    with hydra.initialize_config_dir(str(CONFIG_DIR)):
        cfg = hydra.compose(LAUNCH_CONFIG, overrides=overrides + ["devices=cpu"], return_hydra_config=True)
        cfg.paths.output_dir = tmp_path

        interaction = instantiate(cfg.interaction)
        data_collectors = instantiate_data_collectors(cfg.data_collectors)
        models = instantiate_models(cfg.models)
        trainers = instantiate_trainers(cfg.trainers)
        checkpoint_scheduler = instantiate(cfg.checkpointing)

        threads = cfg.threads
        instantiate(threads.main_thread, checkpoint_scheduler=checkpoint_scheduler)
        instantiate(threads.inference_thread, interaction=interaction, data_collectors=data_collectors)
        instantiate(threads.training_thread, models=models, trainers=trainers)


def conditional_video_capture_mock(mocker: MockerFixture):
    original_video_capture = cv2.VideoCapture  # avoid mock reference.

    def mock_video_capture(*args, **kwargs):
        if len(args) > 0 and isinstance(args[0], str):
            # If the first argument is a string (likely a file path), use the original VideoCapture
            return original_video_capture(*args, **kwargs)
        else:
            # For other cases (e.g., camera index), return a mock object
            mock = mocker.Mock(spec=original_video_capture)
            mock.isOpened.return_value = True
            mock.read.return_value = (True, np.zeros((480, 640, 3), dtype=np.uint8))
            mock.get.return_value = 1.0
            return mock

    return mocker.patch("cv2.VideoCapture", side_effect=mock_video_capture)<|MERGE_RESOLUTION|>--- conflicted
+++ resolved
@@ -1,12 +1,8 @@
-<<<<<<< HEAD
-"""ここではconfigファイル上からオブジェクトを正常にインスタンス化可能かテストします。"""
+"""This test checks whether object can be successfully instantiated from config
+file."""
 import shutil
 import sys
 
-=======
-"""This test checks whether object can be successfully instantiated from config
-file."""
->>>>>>> 6887cb4a
 import cv2
 import hydra
 import numpy as np
