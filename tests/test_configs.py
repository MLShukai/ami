--- conflicted
+++ resolved
@@ -25,11 +25,9 @@
     "dreamer_unity.yaml",
     "i_jepa_with_dataset.yaml",
     "bool_mask_i_jepa_with_dataset.yaml",
-<<<<<<< HEAD
     "world_models_sioconv_lerp_hidden_unity.yaml",
-=======
     "i_jepa_sioconv_dreamer_multi_step_unity.yaml",
->>>>>>> e09b02be
+    "dreamer_multi_step_imagination_unity.yaml",
 }
 EXPERIMENT_CONFIG_OVERRIDES = [
     [f"experiment={file.name.rsplit('.', 1)[0]}"]
