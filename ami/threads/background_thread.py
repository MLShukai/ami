import threading

from .base_thread import BaseThread
<<<<<<< HEAD
from .shared_object_pool import SharedObjectNames
from .thread_control import ThreadCommandHandler
=======
>>>>>>> 98370594
from .thread_types import ThreadTypes


class BackgroundThread(BaseThread):
    """Base class for all background thread objects.

    The `THREAD_TYPE` attribute must not be set to `ThreadType.MAIN`.
    """

    def __init__(self) -> None:
        super().__init__()
        self._thread = threading.Thread(target=self.run)

        if self.THREAD_TYPE is ThreadTypes.MAIN:
            raise ValueError("Background `THREAD_TYPE` must not be MAIN!")

    @property
    def thread_command_handler(self) -> ThreadCommandHandler:
        """Retrieves the thread command handler object shared by the main
        thread."""
        if self._thread_command_handler is None:
            handler = self.get_shared_object(ThreadTypes.MAIN, SharedObjectNames.THREAD_COMMAND_HANDLERS)[
                self.THREAD_TYPE
            ]
            if not isinstance(handler, ThreadCommandHandler):
                raise RuntimeError(f"Shared thread command handler object is invalid: {handler}")
            self._thread_command_handler = handler
        return self._thread_command_handler

    def start(self) -> None:
        self.logger.info("Starts background thread.")
        self._thread.start()

    def is_alive(self) -> bool:
        return self._thread.is_alive()

    def join(self) -> None:
        self._thread.join()
        self.logger.info("Joined background thread.")<|MERGE_RESOLUTION|>--- conflicted
+++ resolved
@@ -1,11 +1,8 @@
 import threading
 
 from .base_thread import BaseThread
-<<<<<<< HEAD
 from .shared_object_pool import SharedObjectNames
 from .thread_control import ThreadCommandHandler
-=======
->>>>>>> 98370594
 from .thread_types import ThreadTypes
 
 
